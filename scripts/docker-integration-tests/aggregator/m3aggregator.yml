logging:
  level: info

metrics:
  scope:
    prefix: m3aggregator
  prometheus:
    onError: none
    handlerPath: /metrics
    listenAddress: 0.0.0.0:6002
    timerType: histogram
    defaultHistogramBuckets:
      - upper: 0.002
      - upper: 0.004
      - upper: 0.006
      - upper: 0.008
      - upper: 0.01
      - upper: 0.02
      - upper: 0.04
      - upper: 0.06
      - upper: 0.08
      - upper: 0.1
      - upper: 0.2
      - upper: 0.4
      - upper: 0.6
      - upper: 0.8
      - upper: 1
      - upper: 1.5
      - upper: 2
      - upper: 2.5
      - upper: 3
      - upper: 3.5
      - upper: 4
      - upper: 4.5
      - upper: 5
      - upper: 5.5
      - upper: 6
      - upper: 6.5
      - upper: 7
      - upper: 7.5
      - upper: 8
      - upper: 8.5
      - upper: 9
      - upper: 9.5
      - upper: 10
      - upper: 15
      - upper: 20
      - upper: 25
      - upper: 30
      - upper: 35
      - upper: 40
      - upper: 45
      - upper: 50
      - upper: 55
      - upper: 60
      - upper: 300
      - upper: 600
      - upper: 900
      - upper: 1200
      - upper: 1500
      - upper: 1800
      - upper: 2100
      - upper: 2400
      - upper: 2700
      - upper: 3000
      - upper: 3300
      - upper: 3600
  sanitization: prometheus
  samplingRate: 1.0
  extended: none

http:
  listenAddress: 0.0.0.0:6001
  readTimeout: 60s
  writeTimeout: 60s

m3msg:
  server:
    listenAddress: 0.0.0.0:6002
    retry:
      maxBackoff: 10s
      jitter: true
  consumer:
    messagePool:
      size: 16384
      watermark:
        low: 0.2
        high: 0.5

kvClient:
  etcd:
    env: override_test_env
    zone: embedded
    service: m3aggregator
    cacheDir: /var/lib/m3kv
    etcdClusters:
      - zone: embedded
        endpoints:
          - dbnode01:2379

runtimeOptions:
  kvConfig:
    environment: override_test_env
    zone: embedded
  writeValuesPerMetricLimitPerSecondKey: write-values-per-metric-limit-per-second
  writeValuesPerMetricLimitPerSecond: 0
  writeNewMetricLimitClusterPerSecondKey: write-new-metric-limit-cluster-per-second
  writeNewMetricLimitClusterPerSecond: 0
  writeNewMetricNoLimitWarmupDuration: 0

aggregator:
  hostID:
    resolver: environment
    envVarName: M3AGGREGATOR_HOST_ID
  instanceID:
    type: host_id
  verboseErrors: true
  metricPrefix: ""
  counterPrefix: ""
  timerPrefix: ""
  gaugePrefix: ""
  aggregationTypes:
    counterTransformFnType: empty
    timerTransformFnType: suffix
    gaugeTransformFnType: empty
    aggregationTypesPool:
      size: 1024
    quantilesPool:
      buckets:
        - count: 256
          capacity: 4
        - count: 128
          capacity: 8
  stream:
    eps: 0.001
    capacity: 32
    streamPool:
      size: 4096
    samplePool:
      size: 4096
    floatsPool:
      buckets:
        - count: 4096
          capacity: 16
        - count: 2048
          capacity: 32
        - count: 1024
          capacity: 64
  client:
    type: m3msg
    m3msg:
      producer:
        writer:
          topicName: aggregator_ingest
          topicServiceOverride:
            zone: embedded
            environment: override_test_env
          placement:
            isStaged: true
          placementServiceOverride:
            namespaces:
              placement: /placement
          messagePool:
            size: 16384
            watermark:
              low: 0.2
              high: 0.5
  placementManager:
    kvConfig:
      namespace: /placement
      environment: override_test_env
      zone: embedded
    placementWatcher:
      key: m3aggregator
      initWatchTimeout: 10s
  hashType: murmur32
  bufferDurationBeforeShardCutover: 10m
  bufferDurationAfterShardCutoff: 10m
  bufferDurationForFutureTimedMetric: 10m # Allow test to write into future.
  resignTimeout: 1m
  flushTimesManager:
    kvConfig:
      environment: override_test_env
      zone: embedded
    flushTimesKeyFmt: shardset/%d/flush
    flushTimesPersistRetrier:
      initialBackoff: 100ms
      backoffFactor: 2.0
      maxBackoff: 2s
      maxRetries: 3
  electionManager:
    election:
      leaderTimeout: 10s
      resignTimeout: 10s
      ttlSeconds: 10
    serviceID:
      name: m3aggregator
      environment: override_test_env
      zone: embedded
    electionKeyFmt: shardset/%d/lock
    campaignRetrier:
      initialBackoff: 100ms
      backoffFactor: 2.0
      maxBackoff: 2s
      forever: true
      jitter: true
    changeRetrier:
      initialBackoff: 100ms
      backoffFactor: 2.0
      maxBackoff: 5s
      forever: true
      jitter: true
    resignRetrier:
      initialBackoff: 100ms
      backoffFactor: 2.0
      maxBackoff: 5s
      forever: true
      jitter: true
    campaignStateCheckInterval: 1s
    shardCutoffCheckOffset: 30s
  flushManager:
    checkEvery: 1s
    jitterEnabled: true
    maxJitters:
      - flushInterval: 5s
        maxJitterPercent: 1.0
      - flushInterval: 10s
        maxJitterPercent: 0.5
      - flushInterval: 1m
        maxJitterPercent: 0.5
      - flushInterval: 10m
        maxJitterPercent: 0.5
      - flushInterval: 1h
        maxJitterPercent: 0.25
    numWorkersPerCPU: 0.5
    flushTimesPersistEvery: 10s
    maxBufferSize: 5m
    forcedFlushWindowSize: 10s
  flush:
    handlers:
      - dynamicBackend:
          name: m3msg
          hashType: murmur32
          producer:
            writer:
              topicName: aggregated_metrics
              topicServiceOverride:
                zone: embedded
                environment: override_test_env
<<<<<<< HEAD
              messagePool:
                size: 16384
                watermark:
                  low: 0.2
                  high: 0.5
=======
              messageRetry:
                initialBackoff: 1m
                maxBackoff: 2m
              messageQueueNewWritesScanInterval: 1s
              ackErrorRetry:
                initialBackoff: 2s
                maxBackoff: 10s
              connection:
                dialTimeout: 5s
                writeTimeout: 5s
                retry:
                  initialBackoff: 1s
                  maxBackoff: 10s
                flushInterval: 1s
                writeBufferSize: 16384
                readBufferSize: 256
  passthrough:
    enabled: true
>>>>>>> eea6199b
  forwarding:
    maxConstDelay: 1m # Need to add some buffer window, since timed metrics by default are delayed by 1min.
  entryTTL: 1h
  entryCheckInterval: 10m
  maxTimerBatchSizePerWrite: 140
  maxNumCachedSourceSets: 2
  discardNaNAggregatedValues: true
  entryPool:
    size: 4096
  counterElemPool:
    size: 4096
  timerElemPool:
    size: 4096
  gaugeElemPool:
    size: 4096<|MERGE_RESOLUTION|>--- conflicted
+++ resolved
@@ -247,32 +247,13 @@
               topicServiceOverride:
                 zone: embedded
                 environment: override_test_env
-<<<<<<< HEAD
               messagePool:
                 size: 16384
                 watermark:
                   low: 0.2
                   high: 0.5
-=======
-              messageRetry:
-                initialBackoff: 1m
-                maxBackoff: 2m
-              messageQueueNewWritesScanInterval: 1s
-              ackErrorRetry:
-                initialBackoff: 2s
-                maxBackoff: 10s
-              connection:
-                dialTimeout: 5s
-                writeTimeout: 5s
-                retry:
-                  initialBackoff: 1s
-                  maxBackoff: 10s
-                flushInterval: 1s
-                writeBufferSize: 16384
-                readBufferSize: 256
   passthrough:
     enabled: true
->>>>>>> eea6199b
   forwarding:
     maxConstDelay: 1m # Need to add some buffer window, since timed metrics by default are delayed by 1min.
   entryTTL: 1h
