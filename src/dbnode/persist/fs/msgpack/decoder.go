// Copyright (c) 2016 Uber Technologies, Inc
//
// Permission is hereby granted, free of charge, to any person obtaining a copy
// of this software and associated documentation files (the "Software"), to deal
// in the Software without restriction, including without limitation the rights
// to use, copy, modify, merge, publish, distribute, sublicense, and/or sell
// copies of the Software, and to permit persons to whom the Software is
// furnished to do so, subject to the following conditions:
//
// The above copyright notice and this permission notice shall be included in
// all copies or substantial portions of the Software
//
// THE SOFTWARE IS PROVIDED "AS IS", WITHOUT WARRANTY OF ANY KIND, EXPRESS OR
// IMPLIED, INCLUDING BUT NOT LIMITED TO THE WARRANTIES OF MERCHANTABILITY,
// FITNESS FOR A PARTICULAR PURPOSE AND NONINFRINGEMENT. IN NO EVENT SHALL THE
// AUTHORS OR COPYRIGHT HOLDERS BE LIABLE FOR ANY CLAIM, DAMAGES OR OTHER
// LIABILITY, WHETHER IN AN ACTION OF CONTRACT, TORT OR OTHERWISE, ARISING FROM,
// OUT OF OR IN CONNECTION WITH THE SOFTWARE OR THE USE OR OTHER DEALINGS IN
// THE SOFTWARE

package msgpack

import (
	"bytes"
	"errors"
	"fmt"
	"io"

	"github.com/m3db/m3/src/dbnode/persist"
	"github.com/m3db/m3/src/dbnode/persist/schema"
	"github.com/m3db/m3/src/x/pool"

	"gopkg.in/vmihailenco/msgpack.v2"
)

var (
	emptyIndexInfo              schema.IndexInfo
	emptyIndexSummariesInfo     schema.IndexSummariesInfo
	emptyIndexBloomFilterInfo   schema.IndexBloomFilterInfo
	emptyIndexEntry             schema.IndexEntry
<<<<<<< HEAD
	emptyWideEntry              schema.WideEntry
=======
>>>>>>> 2bb865a2
	emptyIndexSummary           schema.IndexSummary
	emptyIndexSummaryToken      IndexSummaryToken
	emptyLogInfo                schema.LogInfo
	emptyLogEntry               schema.LogEntry
	emptyLogMetadata            schema.LogMetadata
	emptyLogEntryRemainingToken DecodeLogEntryRemainingToken

	errorUnableToDetermineNumFieldsToSkip          = errors.New("unable to determine num fields to skip")
	errorCalledDecodeBytesWithoutByteStreamDecoder = errors.New("called decodeBytes without byte stream decoder")
	errorIndexEntryChecksumMismatch                = errors.New("decode index entry encountered checksum mismatch")
)

// WideEntryLookupStatus is the status for a wide entry lookup.
type WideEntryLookupStatus byte

const (
	// ErrorLookupStatus indicates an error state.
	ErrorLookupStatus WideEntryLookupStatus = iota
	// MatchedLookupStatus indicates the current entry ID matches the requested ID.
	MatchedLookupStatus
	// MismatchLookupStatus indicates the current entry ID preceeds the requested ID.
	MismatchLookupStatus
	// NotFoundLookupStatus indicates the current entry ID is lexicographically larger than
	// the requested ID; since the index file is in sorted order, this means the
	// ID does does not exist in the file.
	NotFoundLookupStatus
)

// Decoder decodes persisted msgpack-encoded data
type Decoder struct {
	reader DecoderStream
	// Will only be set if the Decoder is Reset() with a DecoderStream
	// that also implements ByteStream.
	byteReader ByteStream
	// Wraps original reader with reader that can calculate digest. Digest calculation must be enabled,
	// otherwise it defaults to off.
	readerWithDigest  *decoderStreamWithDigest
	hasher            schema.IndexEntryHasher
	dec               *msgpack.Decoder
	err               error
	allocDecodedBytes bool

	legacy LegacyEncodingOptions
}

// NewDecoder creates a new decoder
func NewDecoder(opts DecodingOptions) *Decoder {
	return newDecoder(DefaultLegacyEncodingOptions, opts)
}

func newDecoder(legacy LegacyEncodingOptions, opts DecodingOptions) *Decoder {
	if opts == nil {
		opts = NewDecodingOptions()
	}
	reader := NewByteDecoderStream(nil)
	return &Decoder{
		allocDecodedBytes: opts.AllocDecodedBytes(),
		reader:            reader,
		dec:               msgpack.NewDecoder(reader),
		legacy:            legacy,
		hasher:            opts.IndexEntryHasher(),
		readerWithDigest:  newDecoderStreamWithDigest(nil),
	}
}

// Reset resets the data stream to decode from
func (dec *Decoder) Reset(stream DecoderStream) {
	dec.reader = stream

	// Do the type assertion upfront so that we don't have to do it
	// repeatedly later.
	if byteStream, ok := stream.(ByteStream); ok {
		dec.byteReader = byteStream
	} else {
		dec.byteReader = nil
	}

	dec.readerWithDigest.reset(dec.reader)
	dec.dec.Reset(dec.readerWithDigest)
	dec.err = nil
}

// DecodeIndexInfo decodes the index info
func (dec *Decoder) DecodeIndexInfo() (schema.IndexInfo, error) {
	if dec.err != nil {
		return emptyIndexInfo, dec.err
	}

	_, numFieldsToSkip := dec.decodeRootObject(indexInfoVersion, indexInfoType)
	indexInfo := dec.decodeIndexInfo()
	dec.skip(numFieldsToSkip)
	if dec.err != nil {
		return emptyIndexInfo, dec.err
	}
	return indexInfo, nil
}

// DecodeIndexEntry decodes index entry.
func (dec *Decoder) DecodeIndexEntry(bytesPool pool.BytesPool) (schema.IndexEntry, error) {
	if dec.err != nil {
		return emptyIndexEntry, dec.err
	}
	dec.readerWithDigest.setDigestReaderEnabled(true)
	_, numFieldsToSkip := dec.decodeRootObject(indexEntryVersion, indexEntryType)
	indexEntry := dec.decodeIndexEntry(bytesPool)
	dec.readerWithDigest.setDigestReaderEnabled(false)
	dec.skip(numFieldsToSkip)
	if dec.err != nil {
		return emptyIndexEntry, dec.err
	}
	return indexEntry, nil
}

// DecodeToWideEntry decodes an index entry into a wide entry.
func (dec *Decoder) DecodeToWideEntry(
	compareID []byte,
	bytesPool pool.BytesPool,
) (schema.WideEntry, WideEntryLookupStatus, error) {
	if dec.err != nil {
		return emptyWideEntry, NotFoundLookupStatus, dec.err
	}
	dec.readerWithDigest.setDigestReaderEnabled(true)
	_, numFieldsToSkip := dec.decodeRootObject(indexEntryVersion, indexEntryType)
	entry, status := dec.decodeWideEntry(compareID, bytesPool)
	dec.readerWithDigest.setDigestReaderEnabled(false)
	dec.skip(numFieldsToSkip)
	if status != MatchedLookupStatus || dec.err != nil {
		return emptyWideEntry, status, dec.err
	}

	return entry, status, nil
}

// DecodeIndexSummary decodes index summary.
func (dec *Decoder) DecodeIndexSummary() (
	schema.IndexSummary, IndexSummaryToken, error) {
	if dec.err != nil {
		return emptyIndexSummary, emptyIndexSummaryToken, dec.err
	}
	_, numFieldsToSkip := dec.decodeRootObject(indexSummaryVersion, indexSummaryType)
	indexSummary, indexSummaryMetadata := dec.decodeIndexSummary()
	dec.skip(numFieldsToSkip)
	if dec.err != nil {
		return emptyIndexSummary, emptyIndexSummaryToken, dec.err
	}
	return indexSummary, indexSummaryMetadata, nil
}

// DecodeLogInfo decodes commit log info.
func (dec *Decoder) DecodeLogInfo() (schema.LogInfo, error) {
	if dec.err != nil {
		return emptyLogInfo, dec.err
	}
	_, numFieldsToSkip := dec.decodeRootObject(logInfoVersion, logInfoType)
	logInfo := dec.decodeLogInfo()
	dec.skip(numFieldsToSkip)
	if dec.err != nil {
		return emptyLogInfo, dec.err
	}
	return logInfo, nil
}

// DecodeLogEntry decodes commit log entry.
func (dec *Decoder) DecodeLogEntry() (schema.LogEntry, error) {
	if dec.err != nil {
		return emptyLogEntry, dec.err
	}
	_, numFieldsToSkip := dec.decodeRootObject(logEntryVersion, logEntryType)
	logEntry := dec.decodeLogEntry()
	dec.skip(numFieldsToSkip)
	if dec.err != nil {
		return emptyLogEntry, dec.err
	}
	return logEntry, nil
}

// DecodeLogEntryRemainingToken contains all the information that DecodeLogEntryRemaining
// requires to continue decoding a log entry after a call to DecodeLogEntryUniqueIndex.
type DecodeLogEntryRemainingToken struct {
	numFieldsToSkip1 int
	numFieldsToSkip2 int
}

// DecodeLogEntryUniqueIndex decodes a log entry as much as is required to return
// the series unique index. Call DecodeLogEntryRemaining afterwards to decode the
// remaining fields.
func (dec *Decoder) DecodeLogEntryUniqueIndex() (DecodeLogEntryRemainingToken, uint64, error) {
	if dec.err != nil {
		return emptyLogEntryRemainingToken, 0, dec.err
	}

	_, numFieldsToSkip1 := dec.decodeRootObject(logEntryVersion, logEntryType)
	numFieldsToSkip2, _, ok := dec.checkNumFieldsFor(logEntryType, checkNumFieldsOptions{})
	if !ok {
		return emptyLogEntryRemainingToken, 0, errorUnableToDetermineNumFieldsToSkip
	}
	idx := dec.decodeVarUint()

	token := DecodeLogEntryRemainingToken{
		numFieldsToSkip1: numFieldsToSkip1,
		numFieldsToSkip2: numFieldsToSkip2,
	}
	return token, idx, nil
}

// DecodeLogEntryRemaining can only be called after DecodeLogEntryUniqueIndex,
// and it returns a complete schema.LogEntry.
func (dec *Decoder) DecodeLogEntryRemaining(token DecodeLogEntryRemainingToken, index uint64) (schema.LogEntry, error) {
	if dec.err != nil {
		return emptyLogEntry, dec.err
	}

	var logEntry schema.LogEntry
	logEntry.Index = index
	logEntry.Create = dec.decodeVarint()
	logEntry.Metadata, _, _ = dec.decodeBytes()
	logEntry.Timestamp = dec.decodeVarint()
	logEntry.Value = dec.decodeFloat64()
	logEntry.Unit = uint32(dec.decodeVarUint())
	logEntry.Annotation, _, _ = dec.decodeBytes()

	dec.skip(token.numFieldsToSkip1)
	if dec.err != nil {
		return emptyLogEntry, dec.err
	}
	dec.skip(token.numFieldsToSkip2)
	if dec.err != nil {
		return emptyLogEntry, dec.err
	}

	return logEntry, nil
}

// DecodeLogMetadata decodes commit log metadata.
func (dec *Decoder) DecodeLogMetadata() (schema.LogMetadata, error) {
	if dec.err != nil {
		return emptyLogMetadata, dec.err
	}
	_, numFieldsToSkip := dec.decodeRootObject(logMetadataVersion, logMetadataType)
	logMetadata := dec.decodeLogMetadata()
	dec.skip(numFieldsToSkip)
	if dec.err != nil {
		return emptyLogMetadata, dec.err
	}
	return logMetadata, nil
}

func (dec *Decoder) decodeIndexInfo() schema.IndexInfo {
	var opts checkNumFieldsOptions

	// Overrides only used to test forwards compatibility.
	switch dec.legacy.DecodeLegacyIndexInfoVersion {
	case LegacyEncodingIndexVersionV1:
		// V1 had 6 fields.
		opts.override = true
		opts.numExpectedMinFields = 6
		opts.numExpectedCurrFields = 6
	case LegacyEncodingIndexVersionV2:
		// V2 had 8 fields.
		opts.override = true
		opts.numExpectedMinFields = 6
		opts.numExpectedCurrFields = 8
	case LegacyEncodingIndexVersionV3:
		// V3 had 9 fields.
		opts.override = true
		opts.numExpectedMinFields = 6
		opts.numExpectedCurrFields = 9
	case LegacyEncodingIndexVersionV4:
		// V4 had 10 fields.
		opts.override = true
		opts.numExpectedMinFields = 6
		opts.numExpectedCurrFields = 10
	}

	numFieldsToSkip, actual, ok := dec.checkNumFieldsFor(indexInfoType, opts)
	if !ok {
		return emptyIndexInfo
	}

	var indexInfo schema.IndexInfo
	indexInfo.BlockStart = dec.decodeVarint()
	indexInfo.BlockSize = dec.decodeVarint()
	indexInfo.Entries = dec.decodeVarint()
	indexInfo.MajorVersion = dec.decodeVarint()
	indexInfo.Summaries = dec.decodeIndexSummariesInfo()
	indexInfo.BloomFilter = dec.decodeIndexBloomFilterInfo()

	// At this point if its a V1 file we've decoded all the available fields.
	if dec.legacy.DecodeLegacyIndexInfoVersion == LegacyEncodingIndexVersionV1 || actual < 8 {
		dec.skip(numFieldsToSkip)
		return indexInfo
	}

	// Decode fields added in V2.
	indexInfo.SnapshotTime = dec.decodeVarint()
	indexInfo.FileType = persist.FileSetType(dec.decodeVarint())

	// At this point if its a V2 file we've decoded all the available fields.
	if dec.legacy.DecodeLegacyIndexInfoVersion == LegacyEncodingIndexVersionV2 || actual < 9 {
		dec.skip(numFieldsToSkip)
		return indexInfo
	}

	// Decode fields added in V3.
	indexInfo.SnapshotID, _, _ = dec.decodeBytes()

	// At this point if its a V3 file we've decoded all the available fields.
	if dec.legacy.DecodeLegacyIndexInfoVersion == LegacyEncodingIndexVersionV3 || actual < 10 {
		dec.skip(numFieldsToSkip)
		return indexInfo
	}

	// Decode fields added in V4.
	indexInfo.VolumeIndex = int(dec.decodeVarint())

	// At this point if its a V4 file we've decoded all the available fields.
	if dec.legacy.DecodeLegacyIndexInfoVersion == LegacyEncodingIndexVersionV4 || actual < 11 {
		dec.skip(numFieldsToSkip)
		return indexInfo
	}

	// Decode fields added in V5.
	indexInfo.MinorVersion = dec.decodeVarint()

	dec.skip(numFieldsToSkip)
	return indexInfo
}

func (dec *Decoder) decodeIndexSummariesInfo() schema.IndexSummariesInfo {
	numFieldsToSkip, _, ok := dec.checkNumFieldsFor(indexSummariesInfoType, checkNumFieldsOptions{})
	if !ok {
		return emptyIndexSummariesInfo
	}
	var indexSummariesInfo schema.IndexSummariesInfo
	indexSummariesInfo.Summaries = dec.decodeVarint()
	dec.skip(numFieldsToSkip)
	if dec.err != nil {
		return emptyIndexSummariesInfo
	}
	return indexSummariesInfo
}

func (dec *Decoder) decodeIndexBloomFilterInfo() schema.IndexBloomFilterInfo {
	numFieldsToSkip, _, ok := dec.checkNumFieldsFor(indexBloomFilterInfoType, checkNumFieldsOptions{})
	if !ok {
		return emptyIndexBloomFilterInfo
	}
	var indexBloomFilterInfo schema.IndexBloomFilterInfo
	indexBloomFilterInfo.NumElementsM = dec.decodeVarint()
	indexBloomFilterInfo.NumHashesK = dec.decodeVarint()
	dec.skip(numFieldsToSkip)
	if dec.err != nil {
		return emptyIndexBloomFilterInfo
	}
	return indexBloomFilterInfo
}

func (dec *Decoder) checkNumIndexEntryFields() (int, int, bool) {
	var opts checkNumFieldsOptions
	switch dec.legacy.DecodeLegacyIndexEntryVersion {
	case LegacyEncodingIndexEntryVersionV1:
		// V1 had 5 fields.
		opts.override = true
		opts.numExpectedMinFields = 5
		opts.numExpectedCurrFields = 5
	case LegacyEncodingIndexEntryVersionV2:
		// V2 had 6 fields.
		opts.override = true
		opts.numExpectedMinFields = 5
		opts.numExpectedCurrFields = 6
	case LegacyEncodingIndexEntryVersionCurrent:
		// V3 is current version, no overrides needed
		break
	default:
		dec.err = fmt.Errorf("invalid legacyEncodingIndexEntryVersion provided: %v",
			dec.legacy.DecodeLegacyIndexEntryVersion)
		return 0, 0, false
	}

	return dec.checkNumFieldsFor(indexEntryType, opts)
}

func (dec *Decoder) decodeIndexEntry(bytesPool pool.BytesPool) schema.IndexEntry {
	numFieldsToSkip, actual, ok := dec.checkNumIndexEntryFields()
	if !ok {
		return emptyIndexEntry
	}

	var indexEntry schema.IndexEntry
	indexEntry.Index = dec.decodeVarint()

	if bytesPool == nil {
		indexEntry.ID, _, _ = dec.decodeBytes()
	} else {
		indexEntry.ID = dec.decodeBytesWithPool(bytesPool)
	}

	indexEntry.Size = dec.decodeVarint()
	indexEntry.Offset = dec.decodeVarint()
	indexEntry.DataChecksum = dec.decodeVarint()

	// At this point, if its a V1 file, we've decoded all the available fields.
	if dec.legacy.DecodeLegacyIndexEntryVersion == LegacyEncodingIndexEntryVersionV1 || actual < 6 {
		dec.skip(numFieldsToSkip)
		return indexEntry
	}

	// Decode fields added in V2
	if bytesPool == nil {
		indexEntry.EncodedTags, _, _ = dec.decodeBytes()
	} else {
		indexEntry.EncodedTags = dec.decodeBytesWithPool(bytesPool)
	}

	// At this point, if its a V2 file, we've decoded all the available fields.
	if dec.legacy.DecodeLegacyIndexEntryVersion == LegacyEncodingIndexEntryVersionV2 || actual < 7 {
		dec.skip(numFieldsToSkip)
		return indexEntry
	}

	// NB(nate): Any new fields should be parsed here.

	// Intentionally skip any extra fields here as we've stipulated that from V3 onward, IndexEntryChecksum will be the
	// final field on index entries
	dec.skip(numFieldsToSkip)

	// Retrieve actual checksum value here. Attempting to retrieve after decoding the upcoming expected checksum field
	// would include value in actual checksum calculation which would cause a mismatch
	actualChecksum := dec.readerWithDigest.digest().Sum32()

	// Decode checksum field originally added in V3
	indexEntry.IndexChecksum = dec.decodeVarint()
	if dec.err != nil {
		dec.err = fmt.Errorf("decode index entry encountered error: %s", dec.err)
		return emptyIndexEntry
	}

	if indexEntry.IndexChecksum != int64(actualChecksum) {
		dec.err = errorIndexEntryChecksumMismatch
	}

	return indexEntry
}

func (dec *Decoder) decodeWideEntry(
	compareID []byte,
	bytesPool pool.BytesPool,
) (schema.WideEntry, WideEntryLookupStatus) {
	entry := dec.decodeIndexEntry(bytesPool)
	if dec.err != nil {
		return emptyWideEntry, ErrorLookupStatus
	}

	if entry.EncodedTags == nil {
		if bytesPool != nil {
			bytesPool.Put(entry.ID)
		}

		dec.err = fmt.Errorf("decode wide index requires files V1+")
		return emptyWideEntry, ErrorLookupStatus
	}

	compare := bytes.Compare(compareID, entry.ID)
	var checksum int64
	if compare == 0 {
		// NB: need to compute hash before freeing entry bytes.
		checksum = dec.hasher.HashIndexEntry(entry)
		return schema.WideEntry{
			IndexEntry:       entry,
			MetadataChecksum: checksum,
		}, MatchedLookupStatus
	}

	if bytesPool != nil {
		bytesPool.Put(entry.ID)
		bytesPool.Put(entry.EncodedTags)
	}

	if compare > 0 {
		// compareID can still exist after the current entry.ID
		return emptyWideEntry, MismatchLookupStatus
	}

	// compareID must have been before the curret entry.ID, so this
	// ID will not be matched.
	return emptyWideEntry, NotFoundLookupStatus
}

func (dec *Decoder) decodeIndexSummary() (schema.IndexSummary, IndexSummaryToken) {
	numFieldsToSkip, _, ok := dec.checkNumFieldsFor(indexSummaryType, checkNumFieldsOptions{})
	if !ok {
		return emptyIndexSummary, emptyIndexSummaryToken
	}
	var (
		indexSummary       schema.IndexSummary
		idBytesStartOffset int
		idBytesLength      int
	)
	indexSummary.Index = dec.decodeVarint()
	// Keep track of the offset in the byte stream before we decode the bytes so
	// that we know exactly where to jump to if we want to just grab the ID itself
	indexSummary.ID, idBytesStartOffset, idBytesLength = dec.decodeBytes()
	indexSummary.IndexEntryOffset = dec.decodeVarint()
	dec.skip(numFieldsToSkip)
	if dec.err != nil {
		return emptyIndexSummary, emptyIndexSummaryToken
	}

	// Downscaling to uint32 is fine because summary files and ID length should
	// be well below the max value of a uint32
	indexSummaryToken := NewIndexSummaryToken(
		uint32(idBytesStartOffset), uint32(idBytesLength),
	)
	return indexSummary, indexSummaryToken
}

func (dec *Decoder) decodeLogInfo() schema.LogInfo {
	numFieldsToSkip, _, ok := dec.checkNumFieldsFor(logInfoType, checkNumFieldsOptions{})
	if !ok {
		return emptyLogInfo
	}
	var logInfo schema.LogInfo

	// Deprecated, have to decode anyways for backwards compatibility, but we ignore the values.
	logInfo.DeprecatedDoNotUseStart = dec.decodeVarint()
	logInfo.DeprecatedDoNotUseDuration = dec.decodeVarint()

	logInfo.Index = dec.decodeVarint()
	dec.skip(numFieldsToSkip)
	if dec.err != nil {
		return emptyLogInfo
	}
	return logInfo
}

func (dec *Decoder) decodeLogEntry() schema.LogEntry {
	numFieldsToSkip, _, ok := dec.checkNumFieldsFor(logEntryType, checkNumFieldsOptions{})
	if !ok {
		return emptyLogEntry
	}
	var logEntry schema.LogEntry
	logEntry.Index = dec.decodeVarUint()
	logEntry.Create = dec.decodeVarint()
	logEntry.Metadata, _, _ = dec.decodeBytes()
	logEntry.Timestamp = dec.decodeVarint()
	logEntry.Value = dec.decodeFloat64()
	logEntry.Unit = uint32(dec.decodeVarUint())
	logEntry.Annotation, _, _ = dec.decodeBytes()
	dec.skip(numFieldsToSkip)
	if dec.err != nil {
		return emptyLogEntry
	}
	return logEntry
}

func (dec *Decoder) decodeLogMetadata() schema.LogMetadata {
	numFieldsToSkip, _, ok := dec.checkNumFieldsFor(logMetadataType, checkNumFieldsOptions{})
	if !ok {
		return emptyLogMetadata
	}
	var logMetadata schema.LogMetadata
	logMetadata.ID, _, _ = dec.decodeBytes()
	logMetadata.Namespace, _, _ = dec.decodeBytes()
	logMetadata.Shard = uint32(dec.decodeVarUint())
	logMetadata.EncodedTags, _, _ = dec.decodeBytes()
	dec.skip(numFieldsToSkip)
	if dec.err != nil {
		return emptyLogMetadata
	}
	return logMetadata
}

func (dec *Decoder) decodeRootObject(expectedVersion int, expectedType objectType) (version int, numFieldsToSkip int) {
	version = dec.checkVersion(expectedVersion)
	if dec.err != nil {
		return 0, 0
	}
	numFieldsToSkip, _, ok := dec.checkNumFieldsFor(rootObjectType, checkNumFieldsOptions{})
	if !ok {
		return 0, 0
	}
	actualType := dec.decodeObjectType()
	if dec.err != nil {
		return 0, 0
	}
	if expectedType != actualType {
		dec.err = fmt.Errorf("object type mismatch: expected %v actual %v", expectedType, actualType)
		return 0, 0
	}
	return version, numFieldsToSkip
}

func (dec *Decoder) checkVersion(expected int) int {
	version := int(dec.decodeVarint())
	if dec.err != nil {
		return 0
	}
	if version > expected {
		dec.err = fmt.Errorf("version mismatch: expected %v actual %v", expected, version)
		return 0
	}

	return version
}

type checkNumFieldsOptions struct {
	override              bool
	numExpectedMinFields  int
	numExpectedCurrFields int
}

func (dec *Decoder) checkNumFieldsFor(
	objType objectType,
	opts checkNumFieldsOptions,
) (int, int, bool) {
	actual := dec.decodeNumObjectFields()
	if dec.err != nil {
		return 0, 0, false
	}
	min, curr := numFieldsForType(objType)
	if opts.override {
		min = opts.numExpectedMinFields
		curr = opts.numExpectedCurrFields
	}
	if min > actual {
		dec.err = fmt.Errorf("number of fields mismatch: expected minimum of %d actual %d", min, actual)
		return 0, 0, false
	}

	numToSkip := actual - curr
	if numToSkip < 0 {
		numToSkip = 0
	}
	return numToSkip, actual, true
}

func (dec *Decoder) skip(numFields int) {
	if dec.err != nil {
		return
	}
	if numFields < 0 {
		dec.err = fmt.Errorf("number of fields to skip is %d", numFields)
		return
	}
	for i := 0; i < numFields; i++ {
		if err := dec.dec.Skip(); err != nil {
			dec.err = err
			return
		}
	}
}

func (dec *Decoder) decodeNumObjectFields() int {
	return dec.decodeArrayLen()
}

func (dec *Decoder) decodeObjectType() objectType {
	return objectType(dec.decodeVarint())
}

func (dec *Decoder) decodeVarint() int64 {
	if dec.err != nil {
		return 0
	}
	value, err := dec.dec.DecodeInt64()
	dec.err = err
	return value
}

func (dec *Decoder) decodeVarUint() uint64 {
	if dec.err != nil {
		return 0
	}
	value, err := dec.dec.DecodeUint64()
	dec.err = err
	return value
}

func (dec *Decoder) decodeFloat64() float64 {
	if dec.err != nil {
		return 0.0
	}
	value, err := dec.dec.DecodeFloat64()
	dec.err = err
	return value
}

// Should only be called if dec.byteReader != nil.
func (dec *Decoder) decodeBytes() ([]byte, int, int) {
	if dec.err != nil {
		return nil, -1, -1
	}
	// If we need to allocate new space for decoded byte slice, we delegate it to msgpack
	// API which allocates a new slice under the hood, otherwise we simply locate the byte
	// slice as part of the encoded byte stream and return it
	var value []byte
	if dec.allocDecodedBytes {
		value, dec.err = dec.dec.DecodeBytes()
		return value, -1, -1
	}

	if dec.byteReader == nil {
		// If we're not allowing the msgpack library to allocate the bytes and we haven't been
		// provided a byte decoder stream, then we've reached an invalid state as its not
		// possible for us to decode the bytes in an alloc-less way.
		dec.err = errorCalledDecodeBytesWithoutByteStreamDecoder
		return nil, -1, -1
	}

	var (
		bytesLen     = dec.decodeBytesLen()
		backingBytes = dec.byteReader.Bytes()
		numBytes     = len(backingBytes)
		currPos      = int(int64(numBytes) - dec.byteReader.Remaining())
	)

	if dec.err != nil {
		return nil, -1, -1
	}
	// NB(xichen): DecodeBytesLen() returns -1 if the byte slice is nil
	if bytesLen == -1 {
		return nil, -1, -1
	}

	targetPos := currPos + bytesLen
	if bytesLen < 0 || currPos < 0 || targetPos > numBytes {
		dec.err = fmt.Errorf("invalid currPos %d, bytesLen %d, numBytes %d", currPos, bytesLen, numBytes)
		return nil, -1, -1
	}
	if err := dec.byteReader.Skip(int64(bytesLen)); err != nil {
		dec.err = err
		return nil, -1, -1
	}
	value = backingBytes[currPos:targetPos]
	if err := dec.readerWithDigest.capture(value); err != nil {
		dec.err = err
		return nil, -1, -1
	}

	return value, currPos, bytesLen
}

func (dec *Decoder) decodeBytesWithPool(bytesPool pool.BytesPool) []byte {
	if dec.err != nil {
		return nil
	}

	bytesLen := dec.decodeBytesLen()
	if dec.err != nil {
		return nil
	}
	if bytesLen < 0 {
		return nil
	}

	bytes := bytesPool.Get(bytesLen)[:bytesLen]
	n, err := io.ReadFull(dec.readerWithDigest, bytes)
	if err != nil {
		dec.err = err
		bytesPool.Put(bytes)
		return nil
	}
	if n != bytesLen {
		// This check is redundant because io.ReadFull will return an error if
		// its not able to read the specified number of bytes, but we keep it
		// in for posterity.
		dec.err = fmt.Errorf(
			"tried to decode checked bytes of length: %d, but read: %d",
			bytesLen, n)
		bytesPool.Put(bytes)
		return nil
	}

	return bytes
}

func (dec *Decoder) decodeArrayLen() int {
	if dec.err != nil {
		return 0
	}
	value, err := dec.dec.DecodeArrayLen()
	dec.err = err
	return value
}

func (dec *Decoder) decodeBytesLen() int {
	if dec.err != nil {
		return 0
	}
	value, err := dec.dec.DecodeBytesLen()
	dec.err = err
	return value
}<|MERGE_RESOLUTION|>--- conflicted
+++ resolved
@@ -38,10 +38,7 @@
 	emptyIndexSummariesInfo     schema.IndexSummariesInfo
 	emptyIndexBloomFilterInfo   schema.IndexBloomFilterInfo
 	emptyIndexEntry             schema.IndexEntry
-<<<<<<< HEAD
 	emptyWideEntry              schema.WideEntry
-=======
->>>>>>> 2bb865a2
 	emptyIndexSummary           schema.IndexSummary
 	emptyIndexSummaryToken      IndexSummaryToken
 	emptyLogInfo                schema.LogInfo
