--- conflicted
+++ resolved
@@ -120,13 +120,8 @@
 
 // DataReaderOpenOptions is options struct for the reader open method.
 type DataReaderOpenOptions struct {
-<<<<<<< HEAD
-	Identifier     FileSetFileIdentifier
-	FileSetType    persist.FileSetType
-=======
 	Identifier  FileSetFileIdentifier
 	FileSetType persist.FileSetType
->>>>>>> b7685eb6
 	// OrderedByIndex enforces reading of series in the order of index (which is by series Id).
 	OrderedByIndex bool
 }
