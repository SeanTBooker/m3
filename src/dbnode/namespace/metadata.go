// Copyright (c) 2016 Uber Technologies, Inc.
//
// Permission is hereby granted, free of charge, to any person obtaining a copy
// of this software and associated documentation files (the "Software"), to deal
// in the Software without restriction, including without limitation the rights
// to use, copy, modify, merge, publish, distribute, sublicense, and/or sell
// copies of the Software, and to permit persons to whom the Software is
// furnished to do so, subject to the following conditions:
//
// The above copyright notice and this permission notice shall be included in
// all copies or substantial portions of the Software.
//
// THE SOFTWARE IS PROVIDED "AS IS", WITHOUT WARRANTY OF ANY KIND, EXPRESS OR
// IMPLIED, INCLUDING BUT NOT LIMITED TO THE WARRANTIES OF MERCHANTABILITY,
// FITNESS FOR A PARTICULAR PURPOSE AND NONINFRINGEMENT. IN NO EVENT SHALL THE
// AUTHORS OR COPYRIGHT HOLDERS BE LIABLE FOR ANY CLAIM, DAMAGES OR OTHER
// LIABILITY, WHETHER IN AN ACTION OF CONTRACT, TORT OR OTHERWISE, ARISING FROM,
// OUT OF OR IN CONNECTION WITH THE SOFTWARE OR THE USE OR OTHER DEALINGS IN
// THE SOFTWARE.

package namespace

import (
	"errors"
	"fmt"

	"github.com/m3db/m3/src/x/checked"
	"github.com/m3db/m3/src/x/ident"
)

var (
	errIDNotSet   = errors.New("namespace ID is not set")
	errOptsNotSet = errors.New("namespace options are not set")
)

type metadata struct {
	id   ident.ID
	opts Options
}

// NewMetadata creates a new namespace metadata
func NewMetadata(id ident.ID, opts Options) (Metadata, error) {
	if id == nil || id.String() == "" {
		return nil, errIDNotSet
	}

	if opts == nil {
		return nil, errOptsNotSet
	}

	if err := opts.Validate(); err != nil {
		return nil, fmt.Errorf("unable to validate options: %v", err)

	}

	copiedID := checked.NewBytes(append([]byte(nil), id.Bytes()...), nil)
	return &metadata{
		id:   ident.BinaryID(copiedID),
		opts: opts,
	}, nil
}

func (m *metadata) ID() ident.ID {
	return m.id
}

<<<<<<< HEAD
func (m *metadata) ReadOnly() bool {
	return m.readOnly
}

func (m *metadata) SetReadOnly(value bool) {
	m.readOnly = value
}

func (m *metadata) MaintainsReverseIndex() bool {
	return !m.readOnly && m.opts.IndexOptions().Enabled()
}

=======
>>>>>>> 4bcafdfd
func (m *metadata) Options() Options {
	return m.opts
}

func (m *metadata) Equal(value Metadata) bool {
	return m.id.Equal(value.ID()) && m.Options().Equal(value.Options())
}

// ForceColdWritesEnabledForMetadatas forces cold writes to be enabled for all ns.
func ForceColdWritesEnabledForMetadatas(metadatas []Metadata) []Metadata {
	mds := make([]Metadata, 0, len(metadatas))
	for _, md := range metadatas {
		mds = append(mds, &metadata{
			id:   md.ID(),
			opts: md.Options().SetColdWritesEnabled(true),
		})
	}
	return mds
}<|MERGE_RESOLUTION|>--- conflicted
+++ resolved
@@ -64,21 +64,6 @@
 	return m.id
 }
 
-<<<<<<< HEAD
-func (m *metadata) ReadOnly() bool {
-	return m.readOnly
-}
-
-func (m *metadata) SetReadOnly(value bool) {
-	m.readOnly = value
-}
-
-func (m *metadata) MaintainsReverseIndex() bool {
-	return !m.readOnly && m.opts.IndexOptions().Enabled()
-}
-
-=======
->>>>>>> 4bcafdfd
 func (m *metadata) Options() Options {
 	return m.opts
 }
